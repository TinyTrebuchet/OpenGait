import torch
import numpy as np
import torch.nn.functional as F
from utils import get_msg_mgr


def cuda_dist(x, y, metric='euc'):
    x = torch.from_numpy(x).cuda()
    y = torch.from_numpy(y).cuda()
    if metric == 'cos':
        x = F.normalize(x, p=2, dim=2)  # n p c
        y = F.normalize(y, p=2, dim=2)  # n p c
    num_bin = x.size(1)
    n_x = x.size(0)
    n_y = y.size(0)
    dist = torch.zeros(n_x, n_y).cuda()
    for i in range(num_bin):
        _x = x[:, i, ...]
        _y = y[:, i, ...]
        if metric == 'cos':
            dist += torch.matmul(_x, _y.transpose(0, 1))
        else:
            _dist = torch.sum(_x ** 2, 1).unsqueeze(1) + torch.sum(_y ** 2, 1).unsqueeze(
                1).transpose(0, 1) - 2 * torch.matmul(_x, _y.transpose(0, 1))
            dist += torch.sqrt(F.relu(_dist))
    return 1 - dist/num_bin if metric == 'cos' else dist / num_bin

# Exclude identical-view cases


def de_diag(acc, each_angle=False):
    dividend = acc.shape[1] - 1.
    result = np.sum(acc - np.diag(np.diag(acc)), 1) / dividend
    if not each_angle:
        result = np.mean(result)
    return result

# Modified From https://github.com/AbnerHqC/GaitSet/blob/master/model/utils/evaluator.py


def identification(data, dataset, metric='euc'):
    msg_mgr = get_msg_mgr()
    feature, label, seq_type, view = data['embeddings'], data['labels'], data['types'], data['views']
    label = np.array(label)
    view_list = list(set(view))
    view_list.sort()
    view_num = len(view_list)
    # sample_num = len(feature)

    probe_seq_dict = {'CASIA-B': [['nm-05', 'nm-06'], ['bg-01', 'bg-02'], ['cl-01', 'cl-02']],
                      'OUMVLP': [['00']]}

    gallery_seq_dict = {'CASIA-B': [['nm-01', 'nm-02', 'nm-03', 'nm-04']],
                        'OUMVLP': [['01']]}
    if dataset not in (probe_seq_dict or gallery_seq_dict):
        raise KeyError("DataSet %s hasn't been supported !" % dataset)
    num_rank = 5
    acc = np.zeros([len(probe_seq_dict[dataset]),
                    view_num, view_num, num_rank]) - 1.
    for (p, probe_seq) in enumerate(probe_seq_dict[dataset]):
        for gallery_seq in gallery_seq_dict[dataset]:
            for (v1, probe_view) in enumerate(view_list):
                for (v2, gallery_view) in enumerate(view_list):
                    gseq_mask = np.isin(seq_type, gallery_seq) & np.isin(
                        view, [gallery_view])
                    gallery_x = feature[gseq_mask, :]
                    gallery_y = label[gseq_mask]

                    pseq_mask = np.isin(seq_type, probe_seq) & np.isin(
                        view, [probe_view])
                    probe_x = feature[pseq_mask, :]
                    probe_y = label[pseq_mask]

                    dist = cuda_dist(probe_x, gallery_x, metric)
                    idx = dist.sort(1)[1].cpu().numpy()
                    acc[p, v1, v2, :] = np.round(
                        np.sum(np.cumsum(np.reshape(probe_y, [-1, 1]) == gallery_y[idx[:, 0:num_rank]], 1) > 0,
                               0) * 100 / dist.shape[0], 2)
    result_dict = {}
    np.set_printoptions(precision=3, suppress=True)
    if 'OUMVLP' not in dataset:
        for i in range(1):
            msg_mgr.log_info(
                '===Rank-%d (Include identical-view cases)===' % (i + 1))
            msg_mgr.log_info('NM: %.3f,\tBG: %.3f,\tCL: %.3f' % (
                np.mean(acc[0, :, :, i]),
                np.mean(acc[1, :, :, i]),
                np.mean(acc[2, :, :, i])))
        for i in range(1):
            msg_mgr.log_info(
                '===Rank-%d (Exclude identical-view cases)===' % (i + 1))
            msg_mgr.log_info('NM: %.3f,\tBG: %.3f,\tCL: %.3f' % (
                de_diag(acc[0, :, :, i]),
                de_diag(acc[1, :, :, i]),
                de_diag(acc[2, :, :, i])))
        result_dict["scalar/test_accuracy/NM"] = de_diag(acc[0, :, :, i])
        result_dict["scalar/test_accuracy/BG"] = de_diag(acc[1, :, :, i])
        result_dict["scalar/test_accuracy/CL"] = de_diag(acc[2, :, :, i])
        np.set_printoptions(precision=2, floatmode='fixed')
        for i in range(1):
            msg_mgr.log_info(
                '===Rank-%d of each angle (Exclude identical-view cases)===' % (i + 1))
            msg_mgr.log_info('NM: {}'.format(de_diag(acc[0, :, :, i], True)))
            msg_mgr.log_info('BG: {}'.format(de_diag(acc[1, :, :, i], True)))
            msg_mgr.log_info('CL: {}'.format(de_diag(acc[2, :, :, i], True)))
    else:
        msg_mgr.log_info('===Rank-1 (Include identical-view cases)===')
        msg_mgr.log_info('NM: %.3f ' % (np.mean(acc[0, :, :, 0])))
        msg_mgr.log_info('===Rank-1 (Exclude identical-view cases)===')
        msg_mgr.log_info('NM: %.3f ' % (de_diag(acc[0, :, :, 0])))
        msg_mgr.log_info(
            '===Rank-1 of each angle (Exclude identical-view cases)===')
        msg_mgr.log_info('NM: {}'.format(de_diag(acc[0, :, :, 0], True)))
        result_dict["scalar/test_accuracy/NM"] = de_diag(acc[0, :, :, 0])
    return result_dict


def identification_real_scene(data, dataset, metric='euc'):
    msg_mgr = get_msg_mgr()
    feature, label, seq_type = data['embeddings'], data['labels'], data['types']
    label = np.array(label)

    gallery_seq_type = {'0001-1000': ['1', '2'],
                        "HID2021": ['0'], '0001-1000-test': ['0'],
                        'GREW': ['01']}
    probe_seq_type = {'0001-1000': ['3', '4', '5', '6'],
                      "HID2021": ['1'], '0001-1000-test': ['1'],
                      'GREW': ['02']}

    num_rank = 20
    acc = np.zeros([num_rank]) - 1.
    gseq_mask = np.isin(seq_type, gallery_seq_type[dataset])
    gallery_x = feature[gseq_mask, :]
    gallery_y = label[gseq_mask]
    pseq_mask = np.isin(seq_type, probe_seq_type[dataset])
    probe_x = feature[pseq_mask, :]
    probe_y = label[pseq_mask]

    dist = cuda_dist(probe_x, gallery_x, metric)
    idx = dist.cpu().sort(1)[1].numpy()
    acc = np.round(np.sum(np.cumsum(np.reshape(probe_y, [-1, 1]) == gallery_y[idx[:, 0:num_rank]], 1) > 0,
                          0) * 100 / dist.shape[0], 2)
    msg_mgr.log_info('==Rank-1==')
    msg_mgr.log_info('%.3f' % (np.mean(acc[0])))
    msg_mgr.log_info('==Rank-5==')
    msg_mgr.log_info('%.3f' % (np.mean(acc[4])))
    msg_mgr.log_info('==Rank-10==')
    msg_mgr.log_info('%.3f' % (np.mean(acc[9])))
    msg_mgr.log_info('==Rank-20==')
    msg_mgr.log_info('%.3f' % (np.mean(acc[19])))
    return {"scalar/test_accuracy/Rank-1": np.mean(acc[0]), "scalar/test_accuracy/Rank-5": np.mean(acc[4])}

def identification_GREW_submission(data, dataset, metric='euc'):
    msg_mgr = get_msg_mgr()
    feature, label, seq_type, view = data['embeddings'], data['labels'], data['types'], data['views']
    label = np.array(label)
    view  = np.array(view)
    gallery_seq_type = {'GREW': ['01','02']}
    probe_seq_type = {'GREW': ['03']}

    num_rank = 20
    acc = np.zeros([num_rank]) - 1.
    gseq_mask = np.isin(seq_type, gallery_seq_type[dataset])
    gallery_x = feature[gseq_mask, :]
    gallery_y = label[gseq_mask]
    pseq_mask = np.isin(seq_type, probe_seq_type[dataset])
    probe_x = feature[pseq_mask, :]
    probe_y = view[pseq_mask]

    dist = cuda_dist(probe_x, gallery_x, metric)
    idx = dist.cpu().sort(1)[1].numpy()

    import os
    from time import strftime, localtime
    save_path = os.path.join(
        "GREW_result/"+strftime('%Y-%m%d-%H%M%S', localtime())+".csv")
    os.makedirs("GREW_result", exist_ok=True)
    with open(save_path, "w") as f:
        f.write("videoId,rank1,rank2,rank3,rank4,rank5,rank6,rank7,rank8,rank9,rank10,rank11,rank12,rank13,rank14,rank15,rank16,rank17,rank18,rank19,rank20\n")
        for i in range(len(idx)):
            r_format = [int(idx) for idx in gallery_y[idx[i, 0:20]]]
            output_row = '{}'+',{}'*20+'\n'
            f.write(output_row.format(probe_y[i], *r_format))
        print("GREW result saved to {}/{}".format(os.getcwd(), save_path))

    return 

def evaluate_HID(data, dataset, metric='euc'):
    msg_mgr = get_msg_mgr()
    msg_mgr.log_info("Evaluating HID")
    feature, label, seq_type = data['embeddings'], data['labels'], data['types']
    label = np.array(label)
    seq_type = np.array(seq_type)
    probe_mask = (label == "probe")
    gallery_mask = (label != "probe")
    gallery_x = feature[gallery_mask, :]
    gallery_y = label[gallery_mask]
    probe_x = feature[probe_mask, :]
    probe_y = seq_type[probe_mask]

    feat = np.concatenate([probe_x, gallery_x])
    dist = cuda_dist(feat, feat, metric).cpu().numpy()
    re_rank = re_ranking(dist, probe_x.shape[0], k1=6, k2=6, lambda_value=0.3)
    idx = np.argsort(re_rank, axis=1)

    import os
    from time import strftime, localtime
    save_path = os.path.join(
        "HID_result/"+strftime('%Y-%m%d-%H%M%S', localtime())+".csv")
    os.makedirs("HID_result", exist_ok=True)
    with open(save_path, "w") as f:
        f.write("videoID,label\n")
        for i in range(len(idx)):
<<<<<<< HEAD
            f.write("{},{},\n".format(probe_y[i], gallery_y[idx[i, 0]]))
        print("GREW result saved to {}/{}".format(os.getcwd(), save_path))
    return


def evaluate_GREW(data, dataset, metric='euc'):
    msg_mgr = get_msg_mgr()
    msg_mgr.log_info("Evaluating GREW")

    feature, label, seq_type, view = data['embeddings'], data['labels'], data['types'], data['views']
    label = np.array(label)

    if dataset not in (probe_seq_dict or gallery_seq_dict):
        raise KeyError("DataSet %s hasn't been supported !" % dataset)
    num_rank = 5
    acc = np.zeros([len(probe_seq_dict[dataset]),
                    view_num, view_num, num_rank]) - 1.
    for (p, probe_seq) in enumerate(probe_seq_dict[dataset]):
        for gallery_seq in gallery_seq_dict[dataset]:
            for (v1, probe_view) in enumerate(view_list):
                for (v2, gallery_view) in enumerate(view_list):
                    gseq_mask = np.isin(seq_type, gallery_seq) & np.isin(
                        view, [gallery_view])
                    gallery_x = feature[gseq_mask, :]
                    gallery_y = label[gseq_mask]

                    pseq_mask = np.isin(seq_type, probe_seq) & np.isin(
                        view, [probe_view])
                    probe_x = feature[pseq_mask, :]
                    probe_y = label[pseq_mask]

                    dist = cuda_dist(probe_x, gallery_x, metric)
                    idx = dist.sort(1)[1].cpu().numpy()
                    acc[p, v1, v2, :] = np.round(
                        np.sum(np.cumsum(np.reshape(probe_y, [-1, 1]) == gallery_y[idx[:, 0:num_rank]], 1) > 0,
                               0) * 100 / dist.shape[0], 2)
    result_dict = {}
    np.set_printoptions(precision=3, suppress=True)
    if 'OUMVLP' not in dataset:
        for i in range(1):
            msg_mgr.log_info(
                '===Rank-%d (Include identical-view cases)===' % (i + 1))
            msg_mgr.log_info('NM: %.3f,\tBG: %.3f,\tCL: %.3f' % (
                np.mean(acc[0, :, :, i]),
                np.mean(acc[1, :, :, i]),
                np.mean(acc[2, :, :, i])))
        for i in range(1):
            msg_mgr.log_info(
                '===Rank-%d (Exclude identical-view cases)===' % (i + 1))
            msg_mgr.log_info('NM: %.3f,\tBG: %.3f,\tCL: %.3f' % (
                de_diag(acc[0, :, :, i]),
                de_diag(acc[1, :, :, i]),
                de_diag(acc[2, :, :, i])))
        result_dict["scalar/test_accuracy/NM"] = de_diag(acc[0, :, :, i])
        result_dict["scalar/test_accuracy/BG"] = de_diag(acc[1, :, :, i])
        result_dict["scalar/test_accuracy/CL"] = de_diag(acc[2, :, :, i])
        np.set_printoptions(precision=2, floatmode='fixed')
        for i in range(1):
            msg_mgr.log_info(
                '===Rank-%d of each angle (Exclude identical-view cases)===' % (i + 1))
            msg_mgr.log_info('NM: {}'.format(de_diag(acc[0, :, :, i], True)))
            msg_mgr.log_info('BG: {}'.format(de_diag(acc[1, :, :, i], True)))
            msg_mgr.log_info('CL: {}'.format(de_diag(acc[2, :, :, i], True)))
    else:
        msg_mgr.log_info('===Rank-1 (Include identical-view cases)===')
        msg_mgr.log_info('NM: %.3f ' % (np.mean(acc[0, :, :, 0])))
        msg_mgr.log_info('===Rank-1 (Exclude identical-view cases)===')
        msg_mgr.log_info('NM: %.3f ' % (de_diag(acc[0, :, :, 0])))
        msg_mgr.log_info(
            '===Rank-1 of each angle (Exclude identical-view cases)===')
        msg_mgr.log_info('NM: {}'.format(de_diag(acc[0, :, :, 0], True)))
        result_dict["scalar/test_accuracy/NM"] = de_diag(acc[0, :, :, 0])
    return result_dict
=======
            f.write("{},{}\n".format(probe_y[i], gallery_y[idx[i, 0]]))
        print("HID result saved to {}/{}".format(os.getcwd(), save_path))
    return


def re_ranking(original_dist, query_num, k1, k2, lambda_value):
    # Modified from https://github.com/michuanhaohao/reid-strong-baseline/blob/master/utils/re_ranking.py
    all_num = original_dist.shape[0]
    original_dist = np.transpose(original_dist / np.max(original_dist, axis=0))
    V = np.zeros_like(original_dist).astype(np.float16)
    initial_rank = np.argsort(original_dist).astype(np.int32)

    print('starting re_ranking')
    for i in range(all_num):
        # k-reciprocal neighbors
        forward_k_neigh_index = initial_rank[i, :k1 + 1]
        backward_k_neigh_index = initial_rank[forward_k_neigh_index, :k1 + 1]
        fi = np.where(backward_k_neigh_index == i)[0]
        k_reciprocal_index = forward_k_neigh_index[fi]
        k_reciprocal_expansion_index = k_reciprocal_index
        for j in range(len(k_reciprocal_index)):
            candidate = k_reciprocal_index[j]
            candidate_forward_k_neigh_index = initial_rank[candidate, :int(
                np.around(k1 / 2)) + 1]
            candidate_backward_k_neigh_index = initial_rank[candidate_forward_k_neigh_index,
                                                            :int(np.around(k1 / 2)) + 1]
            fi_candidate = np.where(
                candidate_backward_k_neigh_index == candidate)[0]
            candidate_k_reciprocal_index = candidate_forward_k_neigh_index[fi_candidate]
            if len(np.intersect1d(candidate_k_reciprocal_index, k_reciprocal_index)) > 2 / 3 * len(
                    candidate_k_reciprocal_index):
                k_reciprocal_expansion_index = np.append(
                    k_reciprocal_expansion_index, candidate_k_reciprocal_index)

        k_reciprocal_expansion_index = np.unique(k_reciprocal_expansion_index)
        weight = np.exp(-original_dist[i, k_reciprocal_expansion_index])
        V[i, k_reciprocal_expansion_index] = weight / np.sum(weight)
    original_dist = original_dist[:query_num, ]
    if k2 != 1:
        V_qe = np.zeros_like(V, dtype=np.float16)
        for i in range(all_num):
            V_qe[i, :] = np.mean(V[initial_rank[i, :k2], :], axis=0)
        V = V_qe
        del V_qe
    del initial_rank
    invIndex = []
    for i in range(all_num):
        invIndex.append(np.where(V[:, i] != 0)[0])

    jaccard_dist = np.zeros_like(original_dist, dtype=np.float16)

    for i in range(query_num):
        temp_min = np.zeros(shape=[1, all_num], dtype=np.float16)
        indNonZero = np.where(V[i, :] != 0)[0]
        indImages = [invIndex[ind] for ind in indNonZero]
        for j in range(len(indNonZero)):
            temp_min[0, indImages[j]] = temp_min[0, indImages[j]] + np.minimum(V[i, indNonZero[j]],
                                                                               V[indImages[j], indNonZero[j]])
        jaccard_dist[i] = 1 - temp_min / (2 - temp_min)

    final_dist = jaccard_dist * (1 - lambda_value) + \
        original_dist * lambda_value
    del original_dist
    del V
    del jaccard_dist
    final_dist = final_dist[:query_num, query_num:]
    return final_dist
>>>>>>> 622d5925
<|MERGE_RESOLUTION|>--- conflicted
+++ resolved
@@ -211,83 +211,8 @@
     with open(save_path, "w") as f:
         f.write("videoID,label\n")
         for i in range(len(idx)):
-<<<<<<< HEAD
             f.write("{},{},\n".format(probe_y[i], gallery_y[idx[i, 0]]))
         print("GREW result saved to {}/{}".format(os.getcwd(), save_path))
-    return
-
-
-def evaluate_GREW(data, dataset, metric='euc'):
-    msg_mgr = get_msg_mgr()
-    msg_mgr.log_info("Evaluating GREW")
-
-    feature, label, seq_type, view = data['embeddings'], data['labels'], data['types'], data['views']
-    label = np.array(label)
-
-    if dataset not in (probe_seq_dict or gallery_seq_dict):
-        raise KeyError("DataSet %s hasn't been supported !" % dataset)
-    num_rank = 5
-    acc = np.zeros([len(probe_seq_dict[dataset]),
-                    view_num, view_num, num_rank]) - 1.
-    for (p, probe_seq) in enumerate(probe_seq_dict[dataset]):
-        for gallery_seq in gallery_seq_dict[dataset]:
-            for (v1, probe_view) in enumerate(view_list):
-                for (v2, gallery_view) in enumerate(view_list):
-                    gseq_mask = np.isin(seq_type, gallery_seq) & np.isin(
-                        view, [gallery_view])
-                    gallery_x = feature[gseq_mask, :]
-                    gallery_y = label[gseq_mask]
-
-                    pseq_mask = np.isin(seq_type, probe_seq) & np.isin(
-                        view, [probe_view])
-                    probe_x = feature[pseq_mask, :]
-                    probe_y = label[pseq_mask]
-
-                    dist = cuda_dist(probe_x, gallery_x, metric)
-                    idx = dist.sort(1)[1].cpu().numpy()
-                    acc[p, v1, v2, :] = np.round(
-                        np.sum(np.cumsum(np.reshape(probe_y, [-1, 1]) == gallery_y[idx[:, 0:num_rank]], 1) > 0,
-                               0) * 100 / dist.shape[0], 2)
-    result_dict = {}
-    np.set_printoptions(precision=3, suppress=True)
-    if 'OUMVLP' not in dataset:
-        for i in range(1):
-            msg_mgr.log_info(
-                '===Rank-%d (Include identical-view cases)===' % (i + 1))
-            msg_mgr.log_info('NM: %.3f,\tBG: %.3f,\tCL: %.3f' % (
-                np.mean(acc[0, :, :, i]),
-                np.mean(acc[1, :, :, i]),
-                np.mean(acc[2, :, :, i])))
-        for i in range(1):
-            msg_mgr.log_info(
-                '===Rank-%d (Exclude identical-view cases)===' % (i + 1))
-            msg_mgr.log_info('NM: %.3f,\tBG: %.3f,\tCL: %.3f' % (
-                de_diag(acc[0, :, :, i]),
-                de_diag(acc[1, :, :, i]),
-                de_diag(acc[2, :, :, i])))
-        result_dict["scalar/test_accuracy/NM"] = de_diag(acc[0, :, :, i])
-        result_dict["scalar/test_accuracy/BG"] = de_diag(acc[1, :, :, i])
-        result_dict["scalar/test_accuracy/CL"] = de_diag(acc[2, :, :, i])
-        np.set_printoptions(precision=2, floatmode='fixed')
-        for i in range(1):
-            msg_mgr.log_info(
-                '===Rank-%d of each angle (Exclude identical-view cases)===' % (i + 1))
-            msg_mgr.log_info('NM: {}'.format(de_diag(acc[0, :, :, i], True)))
-            msg_mgr.log_info('BG: {}'.format(de_diag(acc[1, :, :, i], True)))
-            msg_mgr.log_info('CL: {}'.format(de_diag(acc[2, :, :, i], True)))
-    else:
-        msg_mgr.log_info('===Rank-1 (Include identical-view cases)===')
-        msg_mgr.log_info('NM: %.3f ' % (np.mean(acc[0, :, :, 0])))
-        msg_mgr.log_info('===Rank-1 (Exclude identical-view cases)===')
-        msg_mgr.log_info('NM: %.3f ' % (de_diag(acc[0, :, :, 0])))
-        msg_mgr.log_info(
-            '===Rank-1 of each angle (Exclude identical-view cases)===')
-        msg_mgr.log_info('NM: {}'.format(de_diag(acc[0, :, :, 0], True)))
-        result_dict["scalar/test_accuracy/NM"] = de_diag(acc[0, :, :, 0])
-    return result_dict
-=======
-            f.write("{},{}\n".format(probe_y[i], gallery_y[idx[i, 0]]))
-        print("HID result saved to {}/{}".format(os.getcwd(), save_path))
     return
 
 
@@ -352,5 +277,4 @@
     del V
     del jaccard_dist
     final_dist = final_dist[:query_num, query_num:]
-    return final_dist
->>>>>>> 622d5925
+    return final_dist